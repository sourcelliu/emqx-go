--- conflicted
+++ resolved
@@ -9,11 +9,8 @@
 	github.com/stretchr/testify v1.11.1
 	google.golang.org/grpc v1.75.0
 	google.golang.org/protobuf v1.36.9
-<<<<<<< HEAD
-=======
 	k8s.io/apimachinery v0.34.1
 	k8s.io/client-go v0.34.1
->>>>>>> 60adbd32
 )
 
 require (
@@ -65,10 +62,6 @@
 	golang.org/x/oauth2 v0.30.0 // indirect
 	golang.org/x/sync v0.17.0 // indirect
 	golang.org/x/sys v0.36.0 // indirect
-<<<<<<< HEAD
-	golang.org/x/text v0.29.0 // indirect
-	google.golang.org/genproto/googleapis/rpc v0.0.0-20250908214217-97024824d090 // indirect
-=======
 	golang.org/x/term v0.35.0 // indirect
 	golang.org/x/text v0.29.0 // indirect
 	golang.org/x/time v0.12.0 // indirect
@@ -76,7 +69,6 @@
 	google.golang.org/protobuf v1.36.9 // indirect
 	gopkg.in/evanphx/json-patch.v4 v4.12.0 // indirect
 	gopkg.in/inf.v0 v0.9.1 // indirect
->>>>>>> 60adbd32
 	gopkg.in/yaml.v3 v3.0.1 // indirect
 	k8s.io/api v0.34.1 // indirect
 	k8s.io/klog/v2 v2.130.1 // indirect
